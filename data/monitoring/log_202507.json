[
  {
    "timestamp": "2025-07-19T10:52:09.310017",
    "execution_time": "2025-07-19 10:52:09 KST",
    "status": "success",
    "article_count": 4,
    "group_count": 2,
    "method": "traditional",
    "summary": "- News: 2개 기사<br>- Economy: 2개 기사"
  },
  {
    "timestamp": "2025-07-20T14:04:39.120055",
    "execution_time": "2025-07-20 14:04:39 KST",
    "status": "success",
    "article_count": 5,
    "group_count": 3,
    "method": "ai_enhanced",
    "summary": "- Economy: 2개 기사<br>- News: 2개 기사<br>- Culture: 1개 기사"
  },
  {
<<<<<<< HEAD
    "timestamp": "2025-07-21T08:56:48.472257",
    "execution_time": "2025-07-21 08:56:48 KST",
    "status": "failure",
    "error_type": "BrokenPipeError",
    "error_message": "[Errno 32] Broken pipe",
    "stack_trace": "Traceback (most recent call last):\n  File \"/mnt/d/projects/singapore_news_github/scripts/scraper.py\", line 1484, in scrape_news_traditional\n    links = get_article_links_straits_times(soup, site['url'])\n            ^^^^^^^^^^^^^^^^^^^^^^^^^^^^^^^^^^^^^^^^^^^^^^^^^^\n  File \"/mnt/d/projects/singapore_news_github/scripts/scraper.py\", line 1070, in get_article_links_straits_times\n    if is_valid_article_url(full_url, domain):\n       ^^^^^^^^^^^^^^^^^^^^^^^^^^^^^^^^^^^^^^\n  File \"/mnt/d/projects/singapore_news_github/scripts/scraper.py\", line 878, in is_valid_article_url\n    print(f\"[DEBUG] Checking URL: {url}\")\nBrokenPipeError: [Errno 32] Broken pipe\n\nDuring handling of the above exception, another exception occurred:\n\nTraceback (most recent call last):\n  File \"/mnt/d/projects/singapore_news_github/scripts/scraper.py\", line 1652, in <module>\n    output_file = scrape_news()\n                  ^^^^^^^^^^^^^\n  File \"/mnt/d/projects/singapore_news_github/scripts/scraper.py\", line 1450, in scrape_news\n    return scrape_news_traditional()\n           ^^^^^^^^^^^^^^^^^^^^^^^^^\n  File \"/mnt/d/projects/singapore_news_github/scripts/scraper.py\", line 1586, in scrape_news_traditional\n    traceback.print_exc()\n  File \"/usr/lib/python3.12/traceback.py\", line 180, in print_exc\n    print_exception(sys.exception(), limit=limit, file=file, chain=chain)\n  File \"/usr/lib/python3.12/traceback.py\", line 125, in print_exception\n    te.print(file=file, chain=chain)\n  File \"/usr/lib/python3.12/traceback.py\", line 1050, in print\n    print(line, file=file, end=\"\")\nBrokenPipeError: [Errno 32] Broken pipe\n"
=======
    "timestamp": "2025-07-21T01:37:16.919760",
    "execution_time": "2025-07-21 01:37:16 KST",
    "status": "success",
    "article_count": 6,
    "group_count": 3,
    "method": "ai_enhanced",
    "summary": "- News: 3개 기사<br>- Economy: 2개 기사<br>- Culture: 1개 기사"
>>>>>>> fe27418f
  }
]<|MERGE_RESOLUTION|>--- conflicted
+++ resolved
@@ -18,14 +18,14 @@
     "summary": "- Economy: 2개 기사<br>- News: 2개 기사<br>- Culture: 1개 기사"
   },
   {
-<<<<<<< HEAD
     "timestamp": "2025-07-21T08:56:48.472257",
     "execution_time": "2025-07-21 08:56:48 KST",
     "status": "failure",
     "error_type": "BrokenPipeError",
     "error_message": "[Errno 32] Broken pipe",
     "stack_trace": "Traceback (most recent call last):\n  File \"/mnt/d/projects/singapore_news_github/scripts/scraper.py\", line 1484, in scrape_news_traditional\n    links = get_article_links_straits_times(soup, site['url'])\n            ^^^^^^^^^^^^^^^^^^^^^^^^^^^^^^^^^^^^^^^^^^^^^^^^^^\n  File \"/mnt/d/projects/singapore_news_github/scripts/scraper.py\", line 1070, in get_article_links_straits_times\n    if is_valid_article_url(full_url, domain):\n       ^^^^^^^^^^^^^^^^^^^^^^^^^^^^^^^^^^^^^^\n  File \"/mnt/d/projects/singapore_news_github/scripts/scraper.py\", line 878, in is_valid_article_url\n    print(f\"[DEBUG] Checking URL: {url}\")\nBrokenPipeError: [Errno 32] Broken pipe\n\nDuring handling of the above exception, another exception occurred:\n\nTraceback (most recent call last):\n  File \"/mnt/d/projects/singapore_news_github/scripts/scraper.py\", line 1652, in <module>\n    output_file = scrape_news()\n                  ^^^^^^^^^^^^^\n  File \"/mnt/d/projects/singapore_news_github/scripts/scraper.py\", line 1450, in scrape_news\n    return scrape_news_traditional()\n           ^^^^^^^^^^^^^^^^^^^^^^^^^\n  File \"/mnt/d/projects/singapore_news_github/scripts/scraper.py\", line 1586, in scrape_news_traditional\n    traceback.print_exc()\n  File \"/usr/lib/python3.12/traceback.py\", line 180, in print_exc\n    print_exception(sys.exception(), limit=limit, file=file, chain=chain)\n  File \"/usr/lib/python3.12/traceback.py\", line 125, in print_exception\n    te.print(file=file, chain=chain)\n  File \"/usr/lib/python3.12/traceback.py\", line 1050, in print\n    print(line, file=file, end=\"\")\nBrokenPipeError: [Errno 32] Broken pipe\n"
-=======
+  },
+  {
     "timestamp": "2025-07-21T01:37:16.919760",
     "execution_time": "2025-07-21 01:37:16 KST",
     "status": "success",
@@ -33,6 +33,5 @@
     "group_count": 3,
     "method": "ai_enhanced",
     "summary": "- News: 3개 기사<br>- Economy: 2개 기사<br>- Culture: 1개 기사"
->>>>>>> fe27418f
   }
 ]