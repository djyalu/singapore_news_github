--- conflicted
+++ resolved
@@ -8,8 +8,7 @@
   {
     "group": "News",
     "name": "Channel NewsAsia",
-<<<<<<< HEAD
-    "url": "https://www.channelnewsasia.com/singapore",
+    "url": "https://www.channelnewsasia.com/",
     "period": "daily"
   },
   {
@@ -22,9 +21,6 @@
     "group": "Education",
     "name": "Ministry of Education",
     "url": "https://www.moe.gov.sg/",
-=======
-    "url": "https://www.channelnewsasia.com/",
->>>>>>> 2e768ea8
     "period": "daily"
   },
   {
