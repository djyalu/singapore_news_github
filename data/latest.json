{
<<<<<<< HEAD
  "lastUpdated": "2025-07-17T11:46:14.451339",
  "latestFile": "news_20250717_114614.json",
=======
  "lastUpdated": "2025-07-17T00:54:32.290352",
  "latestFile": "news_20250717_005432.json",
>>>>>>> 5750e11d
  "scrapingMethod": "ai_enhanced"
}<|MERGE_RESOLUTION|>--- conflicted
+++ resolved
@@ -1,10 +1,5 @@
 {
-<<<<<<< HEAD
-  "lastUpdated": "2025-07-17T11:46:14.451339",
-  "latestFile": "news_20250717_114614.json",
-=======
   "lastUpdated": "2025-07-17T00:54:32.290352",
   "latestFile": "news_20250717_005432.json",
->>>>>>> 5750e11d
-  "scrapingMethod": "ai_enhanced"
+  "scrapingMethod": "traditional"
 }